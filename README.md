--- conflicted
+++ resolved
@@ -47,19 +47,10 @@
 
 | Option | Description | Default |
 |--------|-------------|---------|
-<<<<<<< HEAD
 | --es-connection | The elasticsearch server URL, including protocol and port (if required)| -- |
 | --es-insecure | sslskipverify | If ES is setup with ssl, but can disable tls cert verification | False |
 | --es-index | The index to write to. | osde2e-install-timings |
 | --es-index-retry | Number of retries to connect to ES | 5 |
-=======
-| --server | The elasticsearch server| -- |
-| --port | The elasticsearch port | -- |
-| --sslskipverify | If elasticsearch is setup with ssl we can disable tls cert verification. | False |
-| --index | The index to write to. | osde2e-install-timings |
-| --index-retry | Number of retries to connect to ES | 5 |
-
->>>>>>> aff36417
 | --es-index-only | Upload all metadata.json files found under PATH to elasticsearch | -- |
 
 ### Optional variables:
