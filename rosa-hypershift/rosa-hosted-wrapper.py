#!/usr/bin/env python
#   Licensed under the Apache License, Version 2.0 (the "License");
#   you may not use this file except in compliance with the License.
#   You may obtain a copy of the License at
#
#   http://www.apache.org/licenses/LICENSE-2.0
#
#   Unless required by applicable law or agreed to in writing, software
#   distributed under the License is distributed on an "AS IS" BASIS,
#   WITHOUT WARRANTIES OR CONDITIONS OF ANY KIND, either express or implied.
#   See the License for the specific language governing permissions and
#   limitations under the License.

import argparse
import time
import datetime
import subprocess
import signal
import sys
import shutil
import os
import uuid
import json
import yaml
import random
import re
import requests
import urllib
import logging
import configparser
from distutils import version as ver
import threading
import concurrent.futures
from git import Repo
from libs import common
from libs import parentParsers
from random import randrange


def set_force_terminate(signum, frame):
    logging.warning("Captured Ctrl-C, sending exit event to watcher, any cluster install/delete will continue its execution")
    global force_terminate
    force_terminate = True


def disable_signals():
    signal.signal(signal.SIGINT, signal.SIG_IGN)


def _verify_cmnds(ocm_cmnd, rosa_cmnd, my_path, ocm_version, rosa_version):
    if rosa_cmnd is None:
        logging.info('rosa command not provided')
        logging.info('Downloading binary rosa-linux-amd64 from https://github.com/openshift/rosa/releases/')
        tags_list = []
        try:
            tags = requests.get(url='https://api.github.com/repos/openshift/rosa/git/refs/tags')
        except requests.ConnectionError as err:
            logging.error('Cannot download tags list from https://api.github.com/repos/openshift/rosa/git/refs/tags')
            logging.error(err)
            exit(1)
        # Get all tags, sort and select the correct one
        for tag in tags.json():
            tags_list.append(tag['ref'].split('/')[-1].split('v')[-1])
        logging.debug('List of tags: %s' % tags_list)
        if rosa_version == 'latest':
            version = sorted(tags_list, key=ver.StrictVersion)[-1]
        else:
            version = None
            for tag in tags_list:
                if tag == rosa_version:
                    version = tag
            if version is None:
                version = sorted(tags_list, key=ver.StrictVersion)[-1]
                logging.error('Invalid ROSA release %s, downloading latest release identified as %s' % (rosa_version, version))
        logging.info('Downloading ROSA release identified as %s' % version)
        try:
            url = 'https://github.com/openshift/rosa/releases/download/v' + version + '/rosa-linux-amd64'
            logging.debug('Downloading from %s' % url)
            with urllib.request.urlopen(url) as response, open(my_path + '/rosa', 'wb') as out_file:
                shutil.copyfileobj(response, out_file)
            os.chmod(my_path + '/rosa', 0o777)
            rosa_cmnd = my_path + "/rosa"
        except urllib.error.HTTPError as err:
            logging.error('Failed to download valid version %s from GitHub: %s' % (version, err))
            exit(1)
    logging.info('Testing rosa command with: rosa -h')
    rosa_cmd = [rosa_cmnd, "-h"]
    rosa_process = subprocess.Popen(rosa_cmd, stdout=subprocess.PIPE, stderr=subprocess.PIPE)
    rosa_stdout, rosa_stderr = rosa_process.communicate()
    if rosa_process.returncode != 0:
        logging.error('%s unable to execute -h' % rosa_cmnd)
        logging.error(rosa_stderr.strip().decode("utf-8"))
        exit(1)
    logging.info('rosa command validated with -h. Directory is %s' % my_path)
    if ocm_cmnd is None:
        logging.info('ocm command not provided')
        logging.info('Downloading binary ocm from https://github.com/openshift-online/ocm-cli/releases/')
        tags_list = []
        try:
            tags = requests.get(url='https://api.github.com/repos/openshift-online/ocm-cli/git/refs/tags')
        except (requests.ConnectionError, urllib.error.HTTPError) as err:
            logging.error('Cannot download tags list from https://api.github.com/repos/openshift-online/ocm-cli/git/refs/tags')
            logging.error(err)
            exit(1)
        # Get all tags, sort and select the correct one
        for tag in tags.json():
            tags_list.append(tag['ref'].split('/')[-1].split('v')[-1])
        logging.debug('List of tags: %s' % tags_list)
        if ocm_version == 'latest':
            version = sorted(tags_list, key=ver.StrictVersion)[-1]
        else:
            version = None
            for tag in tags_list:
                if tag == ocm_version:
                    version = tag
            if version is None:
                version = sorted(tags_list, key=ver.StrictVersion)[-1]
                logging.error('Invalid OCM release %s, downloading latest release identified as %s' % (ocm_version, version))
        logging.info('Downloading OCM release identified as %s' % version)
        try:
            url = 'https://github.com/openshift-online/ocm-cli/releases/download/v' + version + '/ocm-linux-amd64'
            with urllib.request.urlopen(url) as response, open(my_path + '/ocm', 'wb') as out_file:
                shutil.copyfileobj(response, out_file)
            os.chmod(my_path + '/ocm', 0o777)
            ocm_cmnd = my_path + "/ocm"
        except urllib.error.HTTPError as err:
            logging.error('Failed to download valid version %s from GitHub: %s' % (version, err))
            exit(1)
    logging.info('Testing ocm command with: ocm -h')
    ocm_cmd = [ocm_cmnd, "-h"]
    ocm_process = subprocess.Popen(ocm_cmd, stdout=subprocess.PIPE, stderr=subprocess.PIPE)
    ocm_stdout, ocm_stderr = ocm_process.communicate()
    if ocm_process.returncode != 0:
        logging.error('%s unable to execute -h' % ocm_cmnd)
        logging.error(ocm_stderr.strip().decode("utf-8"))
        exit(1)
    logging.info('ocm command validated with -h. Directory is %s' % my_path)
    return (ocm_cmnd, rosa_cmnd)


def _gen_oidc_config_id(rosa_cmnd, cluster_name_seed, my_path):
    logging.info('Creating OIDC Provider')
    oidc_gen_cmd = [rosa_cmnd, 'create', 'oidc-config', '--mode=auto', '-y', '--prefix', cluster_name_seed]
    logging.debug(oidc_gen_cmd)
    oidc_gen_log = open(my_path + "/" + 'oidc_config_id_gen.log', 'w')
    oidc_gen_process = subprocess.Popen(oidc_gen_cmd, stdout=oidc_gen_log, stderr=oidc_gen_log)
    oidc_gen_stdout, oidc_gen_stderr = oidc_gen_process.communicate()
    if oidc_gen_process.returncode != 0:
        logging.error('Unable to generate OIDC Provider. Please check logfile %s' % my_path + "/" + 'oidc_config_id_gen.log')
        exit(1)

    # the rosa cli output does not give us the OIDC Provider ID so we need to scrape it after
    oidc_get_cmd = [rosa_cmnd, 'list', 'oidc-config', '-o', 'json']
    oidc_get_process = subprocess.Popen(oidc_get_cmd, stdout=subprocess.PIPE, stderr=subprocess.PIPE)
    oidc_get_stdout, oidc_get_stderr = oidc_get_process.communicate()
    if oidc_get_process.returncode != 0:
        logging.error('rosa list oidc-config -o json command returned an error. Exiting...')
        logging.error(oidc_get_stderr.strip().decode("utf-8"))
        exit(1)
    for oidc_item in json.loads(oidc_get_stdout.decode("utf-8")):
        if cluster_name_seed in oidc_item['issuer_url']:
            logging.info('OIDC Provider found. ID is %s' % oidc_item['id'])
            return oidc_item['id']
    logging.error('OIDC ID not found in rosa list oidc-config for cluster name seed %s' % cluster_name_seed)
    logging.error(oidc_get_stdout.strip().decode("utf-8"))
    exit(1)


def _verify_oidc_config_id(oidc_config_id, rosa_cmnd, my_path):
    logging.info('Verifying %s is in list of OIDC Providers' % oidc_config_id)
    oidc_verify_cmd = [rosa_cmnd, 'list', 'oidc-config', '-o', 'json']
    oidc_verify_process = subprocess.Popen(oidc_verify_cmd, stdout=subprocess.PIPE, stderr=subprocess.PIPE)
    oidc_verify_stdout, oidc_verify_stderr = oidc_verify_process.communicate()
    if oidc_verify_process.returncode != 0:
        logging.error('rosa list oidc-config -o json command returned an error. Exiting...')
        return False
    for oidc_id in json.loads(oidc_verify_stdout.decode("utf-8")):
        if oidc_id['id'] == oidc_config_id:
            logging.info('Found OIDC ID %s' % oidc_config_id)
            return True
    logging.error('OIDC ID %s not found in rosa list oidc-config' % oidc_config_id)
    logging.error(oidc_verify_stdout.strip().decode("utf-8"))
    return False


def _verify_terraform(terraform_cmnd, my_path):
    logging.info('Testing terraform command with: terraform -version')
    terraform_cmd = [terraform_cmnd, "-version"]
    terraform_log = open(my_path + "/" + 'terraform-version.log', 'w')
    terraform_process = subprocess.Popen(terraform_cmd, stdout=terraform_log, stderr=terraform_log)
    terraform_stdout, terraform_stderr = terraform_process.communicate()
    if terraform_process.returncode != 0:
        logging.error('%s unable to execute -version' % terraform_cmnd)
        exit(1)
    logging.info('terraform command validated with -version. Directory is %s' % my_path)
    return terraform_cmnd


def _create_vpcs(terraform, retries, my_path, cluster_name_seed, cluster_count, aws_region):
    logging.info('Initializing Terraform with: terraform init')
    terraform_init = [terraform, "init"]
    terraform_log = open(my_path + "/terraform/" + 'terraform-apply.log', 'w')
    terraform_init_process = subprocess.Popen(terraform_init, cwd=my_path + "/terraform", stdout=terraform_log, stderr=terraform_log)
    terraform_init_stdout, terraform_init_stderr = terraform_init_process.communicate()
    if terraform_init_process.returncode != 0:
        logging.error('Failed to initialize terraform on %s' % my_path + "/terraform")
        return 1
    logging.info('Applying terraform plan command with: terraform apply for %s cluster, using %s as name seed on %s' % (cluster_count, cluster_name_seed, aws_region))
    for trying in range(1, retries + 1):
        logging.info('Try: %d. Starting terraform apply' % trying)
        myenv = os.environ.copy()
        myenv["TF_VAR_cluster_name_seed"] = cluster_name_seed
        myenv["TF_VAR_cluster_count"] = str(cluster_count)
        myenv["TF_VAR_aws_region"] = aws_region
        terraform_apply = [terraform, "apply", "--auto-approve"]
        terraform_apply_process = subprocess.Popen(terraform_apply, cwd=my_path + "/terraform", stdout=terraform_log, stderr=terraform_log, env=myenv)
        terraform_apply_stdout, terraform_apply_stderr = terraform_apply_process.communicate()
        if terraform_apply_process.returncode == 0:
            logging.info('Applied terraform plan command with: terraform apply')
            try:
                with open(my_path + "/terraform/terraform.tfstate", "r") as terraform_file:
                    json_output = json.load(terraform_file)
            except Exception as err:
                logging.error(err)
                logging.error('Try: %d. Failed to read terraform output file %s' % (trying, my_path + "/terraform/terraform.tfstate"))
                return 1
            vpcs = []
            # Check if we have IDs for everything
            number_of_vpcs = len(json_output['outputs']['vpc-id']['value'])
            number_of_public = len(json_output['outputs']['cluster-public-subnets']['value'])
            number_of_private = len(json_output['outputs']['cluster-private-subnets']['value'])
            if number_of_vpcs != cluster_count or number_of_public != cluster_count or number_of_private != cluster_count:
                logging.info("Required Clusters: %d" % cluster_count)
                logging.info('Number of VPCs: %d' % number_of_vpcs)
                logging.info('Number of Private Subnets: %d' % number_of_private)
                logging.info('Number of Public Subnets: %d' % number_of_public)
                logging.warning('Try %d: Not all resources has been created. retring in 15 seconds' % trying)
                time.sleep(15)
            else:
                for cluster in range(cluster_count):
                    vpc_id = json_output['outputs']['vpc-id']['value'][cluster]
                    public_subnets = json_output['outputs']['cluster-public-subnets']['value'][cluster]
                    private_subnets = json_output['outputs']['cluster-private-subnets']['value'][cluster]
                    if len(public_subnets) != 3 or len(private_subnets) != 3:
                        logging.warning("Try: %d. Number of public subnets of VPC %s: %d (required: 3)" % (trying, vpc_id, len(public_subnets)))
                        logging.warning("Try: %d. Number of private subnets of VPC %s: %d (required: 3)" % (trying, vpc_id, len(private_subnets)))
                        logging.warning("Try: %d: Not all subnets created, retring in 15 seconds" % trying)
                        time.sleep(15)
                    else:
                        logging.debug("VPC ID: %s, Public Subnet: %s, Private Subnet: %s" % (vpc_id, public_subnets, private_subnets))
                        subnets = ",".join(public_subnets)
                        subnets = subnets + "," + ",".join(private_subnets)
                        vpcs.append((vpc_id, subnets))
                return vpcs
        else:
            logging.warning('Try: %d. %s unable to execute apply, retrying in 15 seconds' % (trying, terraform))
            time.sleep(15)
    logging.error('Failed to appy terraform plan after %d retries' % retries)
    return []


def _destroy_vpcs(terraform, retries, my_path, aws_region, vpcs):
    terraform_destroy = [terraform, "destroy", "--auto-approve"]
    terraform_log = open(my_path + "/terraform/" + 'terraform-destroy.log', 'w')
    for trying in range(1, retries + 1):
        if args.manually_cleanup_secgroups:
            for cluster in vpcs:
                logging.info("Try: %d. Starting manually destroy of security groups" % trying)
                _delete_security_groups(aws_region, my_path, cluster[0])
        logging.info("Try: %d. Starting terraform destroy process" % trying)
        terraform_destroy_process = subprocess.Popen(terraform_destroy, cwd=my_path + "/terraform", stdout=terraform_log, stderr=terraform_log)
        terraform_destroy_stdout, terraform_destroy_stderr = terraform_destroy_process.communicate()
        if terraform_destroy_process.returncode == 0:
            logging.info("Try: %d. All VPCs destroyed" % trying)
            return 0
        else:
            logging.error('Try: %d. Failed to execute %s destroy, retrying in 15 seconds' % (trying, terraform))
            time.sleep(15)
    return 1


def _delete_security_groups(aws_region, my_path, vpc_id):
    aws_log = open(my_path + "/terraform/" + 'aws_delete_sec_groups.log', 'w')
    sec_groups_command = ["aws", "ec2", "describe-security-groups", "--filters", "Name=vpc-id,Values=" + vpc_id, "Name=group-name,Values=default,k8s*", "--region=" + aws_region, "--output", "json"]
    logging.debug(sec_groups_command)
    sec_groups_process = subprocess.Popen(sec_groups_command, stdout=subprocess.PIPE, stderr=subprocess.PIPE)
    sec_groups_stdout, sec_groups_stderr = sec_groups_process.communicate()
    if sec_groups_process.returncode == 0:
        for secgroup in json.loads(sec_groups_stdout.decode("utf-8"))['SecurityGroups']:
            logging.info("Security GroupID: %s" % secgroup['GroupId'])
            sec_groups_rules_command = ["aws", "ec2", "describe-security-group-rules", "--filters", "Name=group-id,Values=" + secgroup['GroupId'], "--region=" + aws_region, "--output", "json"]
            logging.debug(sec_groups_rules_command)
            sec_groups_rules_process = subprocess.Popen(sec_groups_rules_command, stdout=subprocess.PIPE, stderr=subprocess.PIPE)
            sec_groups_rules_stdout, sec_groups_rules_stderr = sec_groups_rules_process.communicate()
            if sec_groups_rules_process.returncode == 0:
                for secgrouprule in json.loads(sec_groups_rules_stdout.decode("utf-8"))['SecurityGroupRules']:
                    if secgroup['GroupName'] == 'default':
                        logging.info("Security Group Rule ID: %s of %s" % (secgrouprule['SecurityGroupRuleId'], secgroup['GroupId']))
                        sec_groups_rule_delete_command = ["aws", "ec2", "revoke-security-group-ingress", "--region=" + aws_region, "--group-id", secgroup['GroupId'], "--security-group-rule-ids", secgrouprule['SecurityGroupRuleId']]
                        logging.debug(sec_groups_rule_delete_command)
                        sec_groups_rule_delete_process = subprocess.Popen(sec_groups_rule_delete_command, stdout=aws_log, stderr=aws_log)
                        sec_groups_rule_delete_stdout, sec_groups_rule_delete_stderr = sec_groups_rule_delete_process.communicate()
                        if sec_groups_rule_delete_process.returncode != 0:
                            logging.error("Failed to revoke rule %s on Security Group %s" % (secgrouprule['SecurityGroupRuleId'], secgroup['GroupId']))
                            logging.error(sec_groups_rule_delete_stderr)
                            logging.error(sec_groups_rule_delete_stdout)
                        else:
                            logging.error("Revoked rule %s on Security Group %s" % (secgrouprule['SecurityGroupRuleId'], secgroup['GroupId']))
                    else:
                        logging.info("Deleting Security Group: %s" % secgroup['GroupName'])
                        sec_groups_delete_command = ["aws", "ec2", "delete-security-group", "--region=" + aws_region, "--group-id", secgroup['GroupId']]
                        logging.debug(sec_groups_delete_command)
                        sec_groups_delete_process = subprocess.Popen(sec_groups_delete_command, stdout=aws_log, stderr=aws_log)
                        sec_groups_delete_stdout, sec_groups_delete_stderr = sec_groups_delete_process.communicate()
                        if sec_groups_delete_process.returncode != 0:
                            logging.error("Failed to delete Security Group %s" % secgroup['GroupName'])
                            logging.error(sec_groups_delete_stdout)
                            logging.error(sec_groups_delete_stderr)
                        else:
                            logging.info("Deleted Security Group %s" % secgroup['GroupName'])
            else:
                logging.error("Failed to describe rules for Security Group %s" % secgroup['GroupId'])
                logging.error(sec_groups_rules_stderr)
                logging.error(sec_groups_rules_stdout)
                return 1
    else:
        logging.error("Failed to describe security groups")
        logging.error(sec_groups_stdout)
        logging.error(sec_groups_stderr)
        return 1


def _get_provision_shard(ocm_cmnd, cluster_name, aws_region):
    logging.info('Searching for Provision Shard of Management Cluster %s installed on %s AWS region' % (cluster_name, aws_region))
    ocm_command = [ocm_cmnd, "get", "/api/clusters_mgmt/v1/provision_shards?search=region.id+is+%27" + aws_region + "%27+and+management_cluster+is+%27" + cluster_name + "%27"]
    logging.debug(ocm_command)
    ocm_process = subprocess.Popen(ocm_command, stdout=subprocess.PIPE, stderr=subprocess.PIPE)
    ocm_stdout, ocm_stderr = ocm_process.communicate()
    if ocm_process.returncode != 0:
        logging.error('%s unable to execute ' % ocm_command)
        logging.error(ocm_stderr.strip().decode("utf-8"))
    else:
        if int(json.loads(ocm_stdout.decode("utf-8"))['total']) > 0:
            shard_list = []
            for shard in json.loads(ocm_stdout.decode("utf-8"))['items']:
                if 'status' in shard and shard['status'] in ['active', 'maintenance']:
                    shard_list.append(shard['id'])
            if len(shard_list) == 0:
                logging.error('No active provision Shard found for  Management Cluster %s installed on %s AWS region' % (cluster_name, aws_region))
                exit(1)
            elif len(shard_list) == 1:
                logging.info('Using %s Provision Shard for Management Cluster %s installed on %s AWS region' % (shard_list[0], cluster_name, aws_region))
                return shard_list[0]
            else:
                logging.info('Detected multiples Provision Shards for Management Cluster %s installed on %s AWS region, using %s' % (cluster_name, aws_region, shard_list[0]))
                logging.debug(shard_list)
                return shard_list[0]
        else:
            logging.error('Provision Shard not found for  Management Cluster %s installed on %s AWS region' % (cluster_name, aws_region))
            exit(1)


def _get_mgmt_cluster_info(ocm_cmnd, mgmt_cluster, org_id, aws_region, es, index, index_retry, uuid, hostedclusters):
    logging.info('Searching for Management/Service Clusters on Org %s installed on %s AWS region' % (org_id, aws_region))
    ocm_command = [ocm_cmnd, "get", "/api/clusters_mgmt/v1/clusters?search=organization.id+is+%27" + org_id + "%27+and+region.id+is+%27" + aws_region + "%27"]
    logging.debug(ocm_command)
    ocm_process = subprocess.Popen(ocm_command, stdout=subprocess.PIPE, stderr=subprocess.PIPE)
    ocm_stdout, ocm_stderr = ocm_process.communicate()
    metadata = {}
    if ocm_process.returncode != 0:
        logging.error('%s unable to execute ' % ocm_command)
        logging.error(ocm_stderr.strip().decode("utf-8"))
    else:
        for cluster in json.loads(ocm_stdout.decode("utf-8"))['items']:
            if cluster['id'] == mgmt_cluster or cluster['name'] == mgmt_cluster:
                metadata['uuid'] = uuid
                metadata['cluster_name'] = cluster['name']
                metadata['infra_id'] = cluster['infra_id']
                metadata['cluster_id'] = cluster['id']
                metadata['version'] = cluster['openshift_version']
                metadata['base_domain'] = cluster['dns']['base_domain']
                metadata['aws_region'] = cluster['region']['id']
                if 'compute' in cluster['nodes']:
                    metadata['workers'] = cluster['nodes']['compute']
                else:  # when autoscaling enabled
                    metadata['workers'] = cluster['nodes']['autoscale_compute']['min_replicas']
                    metadata['workers_min'] = cluster['nodes']['autoscale_compute']['min_replicas']
                    metadata['workers_max'] = cluster['nodes']['autoscale_compute']['max_replicas']
                metadata['workers_type'] = cluster['nodes']['compute_machine_type']['id']
                metadata['network_type'] = cluster['network']['type']
                metadata["timestamp"] = datetime.datetime.utcnow().isoformat()
                metadata['hostedclusters'] = hostedclusters
                metadata['install_method'] = "rosa"
                es_ignored_metadata = ""
                if es is not None:
                    common._index_result(es, index, metadata, es_ignored_metadata, index_retry)
        if metadata == {}:
            logging.error("Management/Service Cluster %s not found for Org %s on %s AWS region" % (mgmt_cluster, org_id, aws_region))
            exit(1)
    return metadata


def _download_kubeconfig(ocm_cmnd, cluster_id, my_path, type):
    logging.debug('Downloading kubeconfig file for Cluster %s on %s' % (cluster_id, my_path))
    kubeconfig_cmd = [ocm_cmnd, "get", "/api/clusters_mgmt/v1/clusters/" + cluster_id + "/credentials"]
    logging.debug(kubeconfig_cmd)
    process = subprocess.Popen(kubeconfig_cmd, stdout=subprocess.PIPE, stderr=subprocess.PIPE, cwd=my_path, universal_newlines=True)
    stdout, stderr = process.communicate()
    if process.returncode != 0:
        logging.error('Failed to download kubeconfig file for Cluster ID %s with this stdout/stderr:' % cluster_id)
        logging.error(stdout)
        logging.error(stderr)
        return ""
    else:
        kubeconfig_as_dict = yaml.load(json.loads(stdout)['kubeconfig'], Loader=yaml.Loader)
        del kubeconfig_as_dict['clusters'][0]['cluster']['certificate-authority-data']
        kubeconfig_path = my_path + "/kubeconfig_" + type
        with open(kubeconfig_path, "w") as kubeconfig_file:
            yaml.dump(kubeconfig_as_dict, kubeconfig_file)
        logging.debug('Downloaded kubeconfig file for Cluster ID %s and stored at %s' % (cluster_id, kubeconfig_path))
        return kubeconfig_path


def _download_cluster_admin_kubeconfig(rosa_cmnd, cluster_name, my_path):
    return_data = {}
    logging.info('Creating cluster-admin user on cluster %s (100 retries allowed)' % cluster_name)
    kubeconfig_cmd = [rosa_cmnd,  "create", "admin", "-c", cluster_name, "-o", "json"]
    logging.debug(kubeconfig_cmd)
    cluster_admin_create_time = int(time.time())
    for trying in range(1, 101):
        if force_terminate:
            logging.error("Exiting cluster access process for %s cluster after capturing Ctrl-C" % cluster_name)
            return return_data
        process = subprocess.Popen(kubeconfig_cmd, stdout=subprocess.PIPE, stderr=subprocess.PIPE, cwd=my_path, universal_newlines=True)
        stdout, stderr = process.communicate()
        if process.returncode != 0:
            logging.warning('Try: %d. Failed to create cluster-admin user on %s with this stdout/stderr:' % (trying, cluster_name))
            logging.warning(stdout)
            logging.warning(stderr)
            logging.error('Try: %d. Waiting 5 seconds for the next try on %s' % (trying, cluster_name))
            time.sleep(5)
        else:
            return_data['cluster-admin-create'] = int(time.time()) - cluster_admin_create_time
            logging.info('Trying to login on cluster %s (100 retries allowed, 5s timeout on oc command)' % cluster_name)
            oc_login_time = int(time.time())
            for trying2 in range(1, 101):
                if force_terminate:
                    logging.error("Exiting cluster access process for %s cluster after capturing Ctrl-C" % cluster_name)
                    return return_data
                oc_login_cmnd = ["oc", "login", json.loads(stdout)['api_url'], "--username", json.loads(stdout)['username'], "--password", json.loads(stdout)['password'], "--kubeconfig", my_path + "/kubeconfig", "--insecure-skip-tls-verify=true", "--request-timeout=30s"]
                logging.debug(oc_login_cmnd)
                process_oc_login = subprocess.Popen(oc_login_cmnd, stdout=subprocess.PIPE, stderr=subprocess.PIPE, cwd=my_path, universal_newlines=True)
                stdout_oc_login, stderr_oc_login = process_oc_login.communicate()
                if process_oc_login.returncode != 0:
                    logging.warning('Try: %d. Failed to login on cluster %s with cluster-admin user with this stdout/stderr:' % (trying2, cluster_name))
                    logging.warning(stdout_oc_login)
                    logging.warning(stderr_oc_login)
                    logging.warning('Try: %d. Waiting 5 seconds for the next try on %s' % (trying2, cluster_name))
                    time.sleep(5)
                else:
                    oc_adm_time_start = int(time.time())
                    return_data['cluster-admin-login'] = int(time.time()) - oc_login_time
                    return_data['kubeconfig'] = my_path + "/kubeconfig"
                    logging.info("Try: %d. Login succesfull on cluster %s" % (trying2, cluster_name))
                    myenv = os.environ.copy()
                    myenv["KUBECONFIG"] = return_data['kubeconfig']
                    oc_adm_cmnd = ["oc", "adm", "top", "images"]
                    logging.debug(oc_adm_cmnd)
                    for trying3 in range(1, 101):
                        if force_terminate:
                            logging.error("Exiting cluster access process for %s cluster after capturing Ctrl-C" % cluster_name)
                            return return_data
                        process_oc_adm = subprocess.Popen(oc_adm_cmnd, stdout=subprocess.PIPE, stderr=subprocess.PIPE, cwd=my_path,  universal_newlines=True, env=myenv)
                        stdout_oc_adm, stderr_oc_adm = process_oc_adm.communicate()
                        if process_oc_adm.returncode != 0:
                            logging.warning("Try %d. Failed to perform oc adm command on %s with downloaded kubeconfig %s" % (trying3, cluster_name, my_path + "/kubeconfig"))
                            logging.warning(stdout_oc_adm)
                            logging.warning(stderr_oc_adm)
                            logging.warning('Try: %d. Waiting 5 seconds for the next try on %s' % (trying3, cluster_name))
                            time.sleep(5)
                        else:
                            logging.info("Try %d. Verified admin access to %s, using %s kubeconfig file." % (trying3, cluster_name, my_path + "/kubeconfig"))
                            return_data['cluster-oc-adm'] = int(time.time()) - oc_adm_time_start
                            return return_data
                    logging.error("Failed to execute `oc adm top images` cluster %s after 100 retries. Exiting" % cluster_name)
                    return return_data
            logging.error("Failed to login on cluster %s after 100 retries. Exiting" % cluster_name)
            return return_data
    logging.error("Failed to create cluster-admin user on cluster %s after 100 retries. Exiting" % cluster_name)
    return return_data


def _preflight_wait(rosa_cmnd, cluster_id, cluster_name):
    logging.info('Collecting preflight times for cluster %s' % cluster_name)
    return_data = {}
    start_time = int(time.time())
    previous_status = ""
    for trying in range(1, 1801):
        if force_terminate:
            logging.error("Exiting preflight times capturing on %s cluster after capturing Ctrl-C" % cluster_name)
            return 0
        logging.info('Try: %d. Getting status for cluster %s' % (trying, cluster_name))
        status_cmnd = [rosa_cmnd, "describe", "cluster", "-c", cluster_id, "-o", "json"]
        logging.debug(status_cmnd)
        status_process = subprocess.Popen(status_cmnd, stdout=subprocess.PIPE, stderr=subprocess.PIPE, universal_newlines=True)
        status_stdout, status_stderr = status_process.communicate()
        current_time = int(time.time())
        try:
            current_status = json.loads(status_stdout)['state']
        except Exception as err:
            logging.error("Try: %d. Cannot load metadata for cluster %s" % (trying, cluster_name))
            logging.error(err)
            continue
        if current_status != previous_status and previous_status != "":
            return_data[previous_status] = current_time - start_time
            start_time = current_time
            logging.info("Try: %d. Cluster %s moved from %s status to %s status after %d seconds" % (trying, cluster_name, previous_status, current_status, return_data[previous_status]))
            if current_status == "installing":
                logging.info("Try: %d. Cluster %s is on installing status. Exiting preflights waiting..." % (trying, cluster_name))
                return return_data
        else:
            logging.info("Try: %d. Cluster %s on %s status. Waiting 2 seconds for next check" % (trying, cluster_name, current_status))
            time.sleep(2)
        previous_status = current_status
    logging.error("Try: %d. Cluster %s on %s status (not installing) after 150 retries. Exiting preflight waiting..." % (trying, cluster_name, current_status))
    return return_data


def _namespace_wait(kubeconfig, cluster_id, cluster_name, type):
    logging.info('Capturing namespace creation time on %s Cluster for %s' % (type, cluster_name))
    start_time = int(time.time())
    myenv = os.environ.copy()
    myenv["KUBECONFIG"] = kubeconfig
    projects_cmnd = ["oc", "get", "projects", "--output", "json"]
    for trying in range(1, 101):
        if force_terminate:
            logging.error("Exiting namespace creation waiting for %s on the %s cluster after capturing Ctrl-C" % (cluster_name, type))
            return 0
        projects_process = subprocess.Popen(projects_cmnd, stdout=subprocess.PIPE, stderr=subprocess.PIPE, env=myenv)
        logging.debug(projects_cmnd)
        projects_process_stdout, projects_process_stderr = projects_process.communicate()
        if projects_process.returncode != 0:
            logging.warning(projects_process_stdout)
            logging.warning(projects_process_stderr)
            logging.warning("Try: %d. Failed to get the project list on the %s Cluster. Retrying in 5 seconds" % (trying, type))
            time.sleep(5)
        else:
            try:
                projects_json = json.loads(projects_process_stdout)
            except Exception as err:
                logging.warning(projects_process_stdout)
                logging.warning(projects_process_stderr)
                logging.warning(err)
                logging.warning("Try: %d. Failed to get the project list on the %s Cluster. Retrying in 5 seconds" % (trying, type))
                time.sleep(5)
                continue
            projects = projects_json['items'] if 'items' in projects_json else []
            namespace_count = 0
            for project in projects:
                if 'metadata' in project and 'name' in project['metadata'] and cluster_id in project['metadata']['name']:
                    namespace_count += 1
            if (type == "Service" and namespace_count == 2) or (type == "Management" and namespace_count == 3):
                end_time = int(time.time())
                logging.info("Try: %d. Namespace for %s created in %s cluster in %d seconds" % (trying, cluster_name, type, (end_time - start_time)))
                return end_time - start_time
            else:
                logging.warning("Try: %d. Namespace for %s not found in %s Cluster. Retrying in 5 seconds" % (trying, cluster_name, type))
                time.sleep(5)
    logging.error("Failed to get namespace for %s on the %s cluster after 100 retries" % (cluster_name, type))
    return 0


<<<<<<< HEAD
def _build_cluster(ocm_cmnd, rosa_cmnd, cluster_name_seed, must_gather_all, mgmt_cluster_name, provision_shard, create_vpc, vpc_info, wait_time, cluster_load, load_duration, job_iterations, worker_nodes, my_path, my_uuid, my_inc, es, es_url, index, index_retry, mgmt_kubeconfig, sc_kubeconfig, all_clusters_installed, svc_cluster_name, oidc_config_id, workload_type, kube_burner_version, e2e_git_details, git_branch, worker_label):
=======
def _build_cluster(ocm_cmnd, rosa_cmnd, cluster_name_seed, must_gather_all, mgmt_cluster_name, provision_shard, create_vpc, vpc_info, wait_time, cluster_load, load_duration, job_iterations, worker_nodes, my_path, my_uuid, my_inc, es, es_url, index, index_retry, mgmt_kubeconfig, sc_kubeconfig, all_clusters_installed, svc_cluster_name, oidc_config_id, workload_type, kube_burner_version, e2e_git_details, git_branch):
>>>>>>> 4b456d3c
    # pass that dir as the cwd to subproccess
    cluster_path = my_path + "/" + cluster_name_seed + "-" + str(my_inc).zfill(4)
    os.mkdir(cluster_path)
    logging.debug('Attempting cluster installation')
    logging.debug('Output directory set to %s' % cluster_path)
    cluster_name = cluster_name_seed + "-" + str(my_inc).zfill(4)
    cluster_cmd = [rosa_cmnd, "create", "cluster", "--cluster-name", cluster_name, "--replicas", str(worker_nodes), "--hosted-cp", "--multi-az", "--sts", "--mode", "auto", "-y", "--output", "json", "--operator-roles-prefix", cluster_name, "--oidc-config-id", oidc_config_id]
    if create_vpc:
        cluster_cmd.append("--subnet-ids")
        cluster_cmd.append(vpc_info[1])
    if provision_shard:
        cluster_cmd.append("--properties")
        cluster_cmd.append("provision_shard_id:" + provision_shard)
    if args.wildcard_options:
        for param in args.wildcard_options.split():
            cluster_cmd.append(param)
    logging.debug(cluster_cmd)
    installation_log = open(cluster_path + "/" + 'installation.log', 'w')
    cluster_start_time = int(time.time())
    process = subprocess.Popen(cluster_cmd, stdout=installation_log, stderr=installation_log, preexec_fn=disable_signals)
    logging.info('Started cluster %d with %d workers' % (my_inc, worker_nodes))
    stdout, stderr = process.communicate()
    metadata = {}
    metadata['cluster_name'] = cluster_name
    if process.returncode == 0:
        metadata = get_metadata(cluster_name, rosa_cmnd)
        with concurrent.futures.ThreadPoolExecutor() as executor:
            sc_namespace = executor.submit(_namespace_wait, sc_kubeconfig, metadata['cluster_id'], cluster_name, "Service") if sc_kubeconfig != "" else 0
            mc_namespace = executor.submit(_namespace_wait, mgmt_kubeconfig, metadata['cluster_id'], cluster_name, "Management") if mgmt_kubeconfig != "" else 0
            preflight_ch = executor.submit(_preflight_wait, rosa_cmnd, metadata['cluster_id'], cluster_name)
            sc_namespace_timing = sc_namespace.result()
            mc_namespace_timing = mc_namespace.result()
            preflight_checks = preflight_ch.result()
        watch_cmd = [rosa_cmnd, "logs", "install", "-c", cluster_name, "--watch"]
        logging.debug(watch_cmd)
        watch_process = subprocess.Popen(watch_cmd, stdout=installation_log, stderr=installation_log, preexec_fn=disable_signals)
        watch_stdout, watch_stderr = watch_process.communicate()
        cluster_end_time = int(time.time())
        metadata = get_metadata(cluster_name, rosa_cmnd)
        return_data = _download_cluster_admin_kubeconfig(rosa_cmnd, cluster_name, cluster_path)
        kubeconfig = return_data['kubeconfig'] if 'kubeconfig' in return_data else ""
        metadata['cluster-admin-create'] = return_data['cluster-admin-create'] if 'cluster-admin-create' in return_data else 0
        metadata['cluster-admin-login'] = return_data['cluster-admin-login'] if 'cluster-admin-login' in return_data else 0
        metadata['cluster-oc-adm'] = return_data['cluster-oc-adm'] if 'cluster-oc-adm' in return_data else 0
        metadata['mgmt_namespace'] = mc_namespace_timing
        metadata['sc_namespace'] = sc_namespace_timing
        metadata['preflight_checks'] = preflight_checks
        if kubeconfig == "":
            logging.error("Failed to download kubeconfig file. Disabling wait for workers and e2e-benchmarking execution on %s" % cluster_name)
            wait_time = 0
            cluster_load = False
            metadata['status'] = "Ready. Not Access"
        if wait_time != 0:
            logging.info("Waiting %d minutes for %d workers to be ready on %s" % (wait_time, worker_nodes, cluster_name))
            workers_ready = _wait_for_workers(kubeconfig, worker_nodes, wait_time, cluster_name)
            cluster_workers_ready = int(time.time())
            logging.info("%d workers ready after %d seconds on %s" % (workers_ready, cluster_workers_ready - cluster_start_time, cluster_name))
            if cluster_load and workers_ready != worker_nodes:
                logging.error("Insufficient number of workers (%d). Expected: %d. Disabling e2e-benchmarking execution on %s" % (workers_ready, worker_nodes, cluster_name))
                cluster_load = False
                metadata['status'] = "Ready. No Workers"
            metadata['workers_ready'] = cluster_workers_ready - cluster_start_time if workers_ready == worker_nodes else ""
        else:
            logging.info("Cluster %s ready. Not waiting for workers to be ready. Setting workers_ready to 0 on ES Document" % cluster_name)
            metadata['workers_ready'] = 0
            cluster_load = False
    else:
        cluster_end_time = int(time.time())
        logging.error("Failed to install cluster %s" % cluster_name)
        logging.debug(stdout)
        logging.debug(stderr)
        metadata['status'] = "Not Ready"
    metadata['mgmt_cluster_name'] = mgmt_cluster_name
    metadata['duration'] = cluster_end_time - cluster_start_time
    metadata['job_iterations'] = str(job_iterations) if cluster_load else 0
    metadata['load_duration'] = load_duration if cluster_load else ""
    metadata['workers'] = str(worker_nodes)
    metadata['uuid'] = my_uuid
    metadata['operation'] = "install"
    metadata['install_method'] = "rosa"
    try:
        with open(cluster_path + "/metadata_install.json", "w") as metadata_file:
            json.dump(metadata, metadata_file)
    except Exception as err:
        logging.error(err)
        logging.error('Failed to write metadata_install.json file located %s' % cluster_path)
    if es is not None:
        metadata["timestamp"] = datetime.datetime.utcnow().isoformat()
        es_ignored_metadata = ""
        common._index_result(es, index, metadata, es_ignored_metadata, index_retry)
    if cluster_load:
        with all_clusters_installed:
            logging.info('Waiting for all clusters to be installed to start e2e-benchmarking execution on %s' % cluster_name)
            all_clusters_installed.wait()
        logging.info('Executing e2e-benchmarking to add load on the cluster %s with %s nodes during %s with %d iterations' % (cluster_name, str(worker_nodes), load_duration, job_iterations))
<<<<<<< HEAD
        _cluster_load(kubeconfig, cluster_path, cluster_name, mgmt_cluster_name, svc_cluster_name, load_duration, job_iterations, es_url, mgmt_kubeconfig, workload_type, kube_burner_version, e2e_git_details, git_branch, worker_label)
=======
        _cluster_load(kubeconfig, cluster_path, cluster_name, mgmt_cluster_name, svc_cluster_name, load_duration, job_iterations, es_url, mgmt_kubeconfig, workload_type, kube_burner_version, e2e_git_details, git_branch)
>>>>>>> 4b456d3c
        logging.info('Finished execution of e2e-benchmarking workload on %s' % cluster_name)
    if must_gather_all or process.returncode != 0:
        random_sleep = random.randint(60, 300)
        logging.info("Waiting %d seconds before dumping hosted cluster must-gather" % random_sleep)
        time.sleep(random_sleep)
        logging.info("Saving must-gather file of hosted cluster %s" % cluster_name)
        _get_must_gather(cluster_path, cluster_name)


def _get_workers_ready(kubeconfig, cluster_name):
    myenv = os.environ.copy()
    myenv["KUBECONFIG"] = kubeconfig
    logging.info('Getting node information for cluster %s' % cluster_name)
    nodes_command = ["oc", "get", "nodes", "-o", "json"]
    logging.debug(nodes_command)
    nodes_process = subprocess.Popen(nodes_command, stdout=subprocess.PIPE, stderr=subprocess.PIPE, universal_newlines=True, env=myenv)
    nodes_stdout, nodes_stderr = nodes_process.communicate()
    try:
        nodes_json = json.loads(nodes_stdout)
    except Exception as err:
        logging.error("Cannot load command result for cluster %s" % cluster_name)
        logging.error(err)
        return 0
    nodes = nodes_json['items'] if 'items' in nodes_json else []
    status = []
    for node in nodes:
        conditions = node['status']['conditions'] if 'status' in node and 'conditions' in node['status'] else []
        for condition in conditions:
            if 'type' in condition and condition['type'] == 'Ready':
                status.append(condition['status'])
    status_list = {i: status.count(i) for i in status}
    ready_nodes = status_list['True'] if 'True' in status_list else 0
    return ready_nodes


def _wait_for_workers(kubeconfig, worker_nodes, wait_time, cluster_name):
    myenv = os.environ.copy()
    myenv["KUBECONFIG"] = kubeconfig
    starting_time = datetime.datetime.utcnow().timestamp()
    logging.debug("Waiting %d minutes for nodes to be Ready on cluster %s" % (wait_time, cluster_name))
    while datetime.datetime.utcnow().timestamp() < starting_time + wait_time * 60:
        if force_terminate:
            logging.error("Exiting workers waiting on the cluster %s after capturing Ctrl-C" % cluster_name)
            return 0
        logging.info('Getting node information for cluster %s' % cluster_name)
        nodes_command = ["oc", "get", "nodes", "-o", "json"]
        logging.debug(nodes_command)
        nodes_process = subprocess.Popen(nodes_command, stdout=subprocess.PIPE, stderr=subprocess.PIPE, universal_newlines=True, env=myenv)
        nodes_stdout, nodes_stderr = nodes_process.communicate()
        try:
            nodes_json = json.loads(nodes_stdout)
        except Exception as err:
            logging.error("Cannot load command result for cluster %s. Waiting 15 seconds for next check..." % cluster_name)
            logging.error(err)
            time.sleep(15)
            continue
        nodes = nodes_json['items'] if 'items' in nodes_json else []
        status = []
        for node in nodes:
            conditions = node['status']['conditions'] if 'status' in node and 'conditions' in node['status'] else []
            for condition in conditions:
                if 'type' in condition and condition['type'] == 'Ready':
                    status.append(condition['status'])
        status_list = {i: status.count(i) for i in status}
        ready_nodes = status_list['True'] if 'True' in status_list else 0
        if ready_nodes == worker_nodes:
            logging.info("Found %d Ready nodes on cluster %s. Expected: %d. Stopping wait." % (ready_nodes, cluster_name, worker_nodes))
            return ready_nodes
        else:
            logging.info("Found %d Ready nodes on cluster %s. Expected: %d. Waiting 15 seconds for next check..." % (ready_nodes, cluster_name, worker_nodes))
            time.sleep(15)
    logging.error("Waiting time expired. After %d minutes there are %d ready nodes (Expected: %d) on cluster %s" % (wait_time, ready_nodes, worker_nodes, cluster_name))
    return ready_nodes


<<<<<<< HEAD
def _cluster_load(kubeconfig, my_path, hosted_cluster_name, mgmt_cluster_name, svc_cluster_name, load_duration, jobs, es_url, mgmt_kubeconfig, workload_type, kube_burner_version, e2e_git_details, git_branch, worker_label):
=======
def _cluster_load(kubeconfig, my_path, hosted_cluster_name, mgmt_cluster_name, svc_cluster_name, load_duration, jobs, es_url, mgmt_kubeconfig, workload_type, kube_burner_version, e2e_git_details, git_branch):
>>>>>>> 4b456d3c
    load_env = os.environ.copy()
    load_env["KUBECONFIG"] = kubeconfig
    load_env["MC_KUBECONFIG"] = mgmt_kubeconfig
    logging.info('Cloning e2e-benchmarking repo %s', )
    Repo.clone_from(e2e_git_details, my_path + '/e2e-benchmarking', branch=git_branch)
    url = "https://github.com/cloud-bulldozer/kube-burner/releases/download/v" + kube_burner_version + "/kube-burner-" + kube_burner_version + "-Linux-x86_64.tar.gz"
    dest = my_path + "/kube-burner-" + kube_burner_version + "-Linux-x86_64.tar.gz"
    response = requests.get(url, stream=True)
    with open(dest, 'wb') as f:
        f.write(response.raw.read())
    untar_kb = ["tar", "xzf", my_path + "/kube-burner-" + kube_burner_version + "-Linux-x86_64.tar.gz", "-C", my_path + "/"]
    logging.debug(untar_kb)
    untar_kb_process = subprocess.Popen(untar_kb, stdout=subprocess.PIPE, stderr=subprocess.PIPE, universal_newlines=True, env=load_env)
    stdout, stderr = untar_kb_process.communicate()
    if untar_kb_process.returncode != 0:
        logging.error("Failed to untar Kube-burner from %s to %s" % (my_path + "/kube-burner-" + kube_burner_version + "-Linux-x86_64.tar.gz", my_path + "/kube-burner"))
        return 1
    os.chmod(my_path + '/kube-burner', 0o777)

    os.chdir(my_path + '/e2e-benchmarking/workloads/kube-burner-ocp-wrapper')
    load_env["ITERATIONS"] = str(jobs)
    load_env["EXTRA_FLAGS"] = "--churn-duration=" + load_duration + " --churn-percent=10 --churn-delay=30s"
    if es_url is not None:
        load_env["ES_SERVER"] = es_url
    load_env["LOG_LEVEL"] = "debug"
    load_env["WORKLOAD"] = str(workload_type)
    load_env["KUBE_DIR"] = my_path
    load_command = ["./run.sh"] 
    if worker_label is not None:
        logging.info('Updating the metrics yaml files with label %s information' % worker_label)
        _run_on_labels(my_path, worker_label, workload_type)
    logging.debug(load_command)
    load_log = open(my_path + '/cluster_load.log', 'w')
    if not force_terminate:
        load_process = subprocess.Popen(load_command, stdout=load_log, stderr=load_log, env=load_env)
        load_process_stdout, load_process_stderr = load_process.communicate()
    else:
        logging.warning("Not starting e2e on cluster %s after capturing Ctrl-C" % hosted_cluster_name)

def _run_on_labels(my_path, worker_label, workload_type):
    default_label = "worker"
    logging.info('Extracting the %s workload files from kube-burner' % workload_type)
    os.chdir(my_path + '/e2e-benchmarking/workloads/kube-burner-ocp-wrapper')
    extract_command = ["kube-burner ", "ocp ", worker_label, " --extract"]
    logging.debug(extract_command)
    extract_process = subprocess.Popen(extract_command, stdout=subprocess.PIPE, stderr=subprocess.PIPE, universal_newlines=True)
    extract_stdout, extract_stderr = extract_process.communicate()

    if extract_process.returncode != 0:
        logging.error('unable to execute `kube-burner ocp %s`' % extract_command)
        logging.error(extract_stderr)
        exit(1)
    else:
        logging.info('`%s` execution OK' % extract_command)
        logging.debug(extract_stdout)

    logging.info('Search and replace the label %s' % worker_label)    
    for root, dirs, filename in os.walk('.'):
        for files in filename:
            if files.endswith(".yml") or files.endswith(".yaml"):
                with open(os.path.join(root, files), 'r+') as f:
                    contents = f.read()
                    f.seek(0)
                    updated_contents = contents.replace(default_label, workload_type)
                    f.write(updated_contents)
                    f.close()

def _get_must_gather(cluster_path, cluster_name):
    myenv = os.environ.copy()
    myenv["KUBECONFIG"] = cluster_path + "/kubeconfig"
    logging.info('Gathering facts of hosted cluster %s' % cluster_name)
    must_gather_command = ["oc", "adm", "must-gather", "--dest-dir", cluster_path + "/must_gather"]
    logging.debug(must_gather_command)
    must_gather_log = open(cluster_path + '/must_gather.log', 'w')
    must_gather_process = subprocess.Popen(must_gather_command, stdout=must_gather_log, stderr=must_gather_log, env=myenv)
    must_gather_stdout, must_gather_stderr = must_gather_process.communicate()
    if must_gather_process.returncode != 0:
        logging.error("Failed to obtain must-gather from %s" % cluster_name)
        return 1
    logging.info('Compressing must gather artifacts on %s file' % cluster_path + "/must_gather.tar.gz")
    must_gather_compress_command = ["tar", "czvf", "must_gather.tar.gz", cluster_path + "/must_gather"]
    logging.debug(must_gather_compress_command)
    must_gather_compress_process = subprocess.Popen(must_gather_compress_command, stdout=subprocess.PIPE, stderr=subprocess.PIPE, universal_newlines=True, env=myenv)
    must_gather_compress_stdout, must_gather_compress_stderr = must_gather_compress_process.communicate()
    if must_gather_compress_process.returncode != 0:
        logging.error("Failed to compress must-gather of %s cluster from %s to %s" % (cluster_name, cluster_path + "/must_gather", cluster_path + "/must_gather.tar.gz"))
        return 1
    logging.info('Deleting non-compressed must-gather files of hosted cluster %s' % cluster_name)
    must_gather_delete_command = ["rm", "-rf", cluster_path + "/must_gather"]
    logging.debug(must_gather_delete_command)
    must_gather_delete_process = subprocess.Popen(must_gather_delete_command, stdout=subprocess.PIPE, stderr=subprocess.PIPE, universal_newlines=True, env=myenv)
    must_gather_delete_stdout, must_gather_delete_stderr = must_gather_delete_process.communicate()
    if must_gather_delete_process.returncode != 0:
        logging.error("Failed to delete non-compressed must-gather files of hosted cluster %s" % cluster_name)
        return 1


def _get_mgmt_cluster_must_gather(kubeconfig, my_path):
    myenv = os.environ.copy()
    myenv["KUBECONFIG"] = kubeconfig
    logging.info('Gathering facts of management cluster')
    must_gather_command = ["oc", "adm", "must-gather", "--dest-dir", my_path + "/must_gather"]
    logging.debug(must_gather_command)
    must_gather_log = open(my_path + '/management_cluster_must_gather.log', 'w')
    must_gather_process = subprocess.Popen(must_gather_command, stdout=must_gather_log, stderr=must_gather_log, env=myenv)
    must_gather_stdout, must_gather_stderr = must_gather_process.communicate()
    if must_gather_process.returncode != 0:
        logging.error("Failed to obtain must-gather from Management Cluster")
        return 1
    logging.info('Compressing must gather artifacts on %s file' % (my_path + "/management_cluster_must_gather.tar.gz"))
    must_gather_compress_command = ["tar", "czvf", my_path + "/management_cluster_must_gather.tar.gz", my_path + "/must_gather"]
    logging.debug(must_gather_compress_command)
    must_gather_compress_process = subprocess.Popen(must_gather_compress_command, stdout=subprocess.PIPE, stderr=subprocess.PIPE, universal_newlines=True, env=myenv)
    must_gather_compress_stdout, must_gather_compress_stderr = must_gather_compress_process.communicate()
    if must_gather_compress_process.returncode != 0:
        logging.error("Failed to compress must-gather of Management Cluster from %s to %s" % (my_path + "/must_gather", my_path + "must_gather.tar.gz"))
        return 1
    logging.info('Deleting non-compressed must-gather files of Management Cluster')
    must_gather_delete_command = ["rm", "-rf", my_path + "/must_gather"]
    logging.debug(must_gather_delete_command)
    must_gather_delete_process = subprocess.Popen(must_gather_delete_command, stdout=subprocess.PIPE, stderr=subprocess.PIPE, universal_newlines=True, env=myenv)
    must_gather_delete_stdout, must_gather_delete_stderr = must_gather_delete_process.communicate()
    if must_gather_delete_process.returncode != 0:
        logging.error("Failed to delete non-compressed must-gather files of Management Cluster")
        return 1


def get_metadata(cluster_name, rosa_cmnd):
    metadata = {}
    logging.info('Getting information for cluster %s' % cluster_name)
    metadata_hosted = [rosa_cmnd, "describe", "cluster", "-c", cluster_name, "-o", "json"]
    logging.debug(metadata_hosted)
    metadata_hosted_process = subprocess.Popen(metadata_hosted, stdout=subprocess.PIPE, stderr=subprocess.PIPE, universal_newlines=True)
    metadata_hosted_stdout, metadata_hosted_stderr = metadata_hosted_process.communicate()
    try:
        metadata_hosted_info = json.loads(metadata_hosted_stdout)
        metadata["cluster_name"] = metadata_hosted_info['name']
        metadata["cluster_id"] = metadata_hosted_info['id']
        metadata["network_type"] = metadata_hosted_info['network']['type']
        metadata['workers'] = metadata_hosted_info['nodes']['compute']
        metadata["status"] = metadata_hosted_info['state']
        metadata["version"] = metadata_hosted_info['version']['raw_id']
    except Exception as err:
        logging.error("Cannot load metadata for cluster %s" % cluster_name)
        logging.error(err)
    return metadata


def _watcher(rosa_cmnd, my_path, cluster_name_seed, cluster_count, delay, my_uuid, all_clusters_installed, cluster_load):
    time.sleep(60)
    logging.info('Watcher thread started')
    logging.info('Getting status every %d seconds' % int(delay))
    # watcher will stop iterating and notify to run e2e if one of the below conditions met
    # 1) look if all the clusters move to ready state or
    # 2) if the user created e2e file in the test directory
    file_path = os.path.join(my_path, "e2e")
    if os.path.exists(file_path):
        os.remove(file_path)
        time.sleep(60)

    cmd = [rosa_cmnd, "list", "clusters", "-o", "json"]
    while not force_terminate:
        logging.debug(cmd)
        process = subprocess.Popen(cmd, stdout=subprocess.PIPE, stderr=subprocess.PIPE, universal_newlines=True)
        stdout, stderr = process.communicate()
        current_cluster_count = 0
        installed_clusters = 0
        clusters_with_all_workers = 0
        state = {}
        error = []
        try:
            clusters = json.loads(stdout)
        except ValueError as err:
            logging.error("Failed to get hosted clusters list: %s" % err)
            logging.error(stdout)
            logging.error(stderr)
            clusters = {}
        for cluster in clusters:
            if 'name' in cluster and cluster_name_seed in cluster['name']:
                current_cluster_count += 1
                state_key = cluster['state'] if 'state' in cluster else ""
                if state_key == "error":
                    error.append(cluster['name'])
                elif state_key == "ready":
                    state[state_key] = state.get(state_key, 0) + 1
                    installed_clusters += 1
                    required_workers = cluster['nodes']['compute']
                    ready_workers = _get_workers_ready(my_path + "/" + cluster['name'] + "/kubeconfig", cluster['name'])
                    if ready_workers == required_workers:
                        clusters_with_all_workers += 1
                elif state_key != "":
                    state[state_key] = state.get(state_key, 0) + 1
        logging.info('Requested Clusters for test %s: %d of %d' % (my_uuid, current_cluster_count, cluster_count))
        state_output = ""
        for i in state.items():
            state_output += "(" + str(i[0]) + ": " + str(i[1]) + ") "
            logging.info(state_output)
        if error:
            logging.warning('Clusters in error state: %s' % error)
        if os.path.isfile(file_path):
            with all_clusters_installed:
                logging.info("User requested the wrapper to start e2e testing by creating e2e file in the test directory")
                all_clusters_installed.notify_all()
            break
        elif installed_clusters == cluster_count:
            if cluster_load and clusters_with_all_workers == cluster_count:
                logging.info('All clusters on ready status and all clusters with all workers ready. Waiting 5 extra minutes to allow all cluster installations to arrive notify status')
                time.sleep(300)
                with all_clusters_installed:
                    logging.info('All requested clusters on ready status, notifying threads to start e2e-benchmarking processes')
                    all_clusters_installed.notify_all()
                    break
            elif not cluster_load:
                logging.info('All clusters on ready status and no loading process required. Waiting 5 extra minutes to allow all cluster installations to finish.')
                time.sleep(300)
                break
            else:
                logging.info("Waiting %d seconds for next watcher run" % delay)
                time.sleep(delay)
        else:
            logging.info("Waiting %d seconds for next watcher run" % delay)
            time.sleep(delay)
    with all_clusters_installed:
        all_clusters_installed.notify_all()
    logging.info('Watcher terminated')


def _cleanup_cluster(rosa_cmnd, cluster_name, mgmt_cluster_name, my_path, my_uuid, es, index, index_retry):
    cluster_path = my_path + "/" + cluster_name
    metadata = get_metadata(cluster_name, rosa_cmnd)
    logging.debug('Destroying cluster name: %s' % cluster_name)
    del_cmd = [rosa_cmnd, "delete", "cluster", "-c", cluster_name, "-y", "--watch"]
    logging.debug(del_cmd)
    cleanup_log = open(cluster_path + '/cleanup.log', 'w')
    cluster_start_time = int(time.time())
    process = subprocess.Popen(del_cmd, stdout=cleanup_log, stderr=cleanup_log, preexec_fn=disable_signals)
    stdout, stderr = process.communicate()
    cluster_delete_end_time = int(time.time())

    if process.returncode != 0:
        logging.error('Hosted cluster destroy failed for cluster name %s with this stdout/stderr:' % cluster_name)
        logging.error(stdout)
        logging.error(stderr)
        metadata['status'] = "not deleted"
    else:
        logging.debug('Confirm cluster %s deleted by attempting to describe the cluster. This should fail if the cluster is removed.' % cluster_name)
        check_cmd = [rosa_cmnd, "describe", "cluster", "-c", cluster_name]
        process_check = subprocess.Popen(check_cmd, stdout=subprocess.PIPE, stderr=subprocess.PIPE)
        stdout, stderr = process_check.communicate()
        if process_check.returncode != 0:
            logging.debug('Destroying STS associated resources of cluster name: %s' % cluster_name)
            delete_operator_roles = [rosa_cmnd, "delete", "operator-roles", "--prefix", cluster_name, "-m", "auto", "-y"]
            process_operator = subprocess.Popen(delete_operator_roles, stdout=cleanup_log, stderr=cleanup_log, preexec_fn=disable_signals)
            stdout, stderr = process_operator.communicate()
            if process_operator.returncode != 0:
                logging.error("Failed to delete operator roles on cluster %s" % cluster_name)
        else:
            logging.error('Cluster %s still in list of clusters. Not Removing Roles' % cluster_name)
            metadata['status'] = "not deleted"

    cluster_end_time = int(time.time())
    metadata['install_method'] = "rosa"
    metadata['mgmt_cluster_name'] = mgmt_cluster_name
    metadata['duration'] = cluster_delete_end_time - cluster_start_time
    metadata['all_duration'] = cluster_end_time - cluster_start_time
    metadata['job_iterations'] = ""
    metadata['load_duration'] = ""
    metadata['operation'] = "destroy"
    metadata['uuid'] = my_uuid
    try:
        with open(my_path + "/" + cluster_name + "/metadata_destroy.json", "w") as metadata_file:
            json.dump(metadata, metadata_file)
    except Exception as err:
        logging.error(err)
        logging.error('Failed to write metadata_destroy.json file located %s' % cluster_path)
    if es is not None:
        metadata["timestamp"] = datetime.datetime.utcnow().isoformat()
        es_ignored_metadata = ""
        common._index_result(es, index, metadata, es_ignored_metadata, index_retry)
    


def main():
    parser = argparse.ArgumentParser(description="hypershift wrapper script",
                                     parents=[parentParsers.esParser,
                                              parentParsers.runnerParser,
                                              parentParsers.clusterParser,
                                              parentParsers.logParser])
    parser.add_argument(
        '--aws-account-file',
        type=str,
        required=True,
        help='AWS account file to use')
    parser.add_argument(
        '--aws-profile',
        type=str,
        help='AWS profile to use if more than one are present on aws config file',
        required=True)
    parser.add_argument(
        '--aws-region',
        type=str,
        help='AWS region to be used',
        default="us-east-2")
    parser.add_argument(
        '--ocm-token',
        type=str,
        required=True,
        help='Token to be used by OCM and ROSA commands')
    parser.add_argument(
        '--service-cluster',
        type=str,
        required=True,
        help='Service Cluster name or ID')
    parser.add_argument(
        '--mgmt-cluster',
        type=str,
        required=True,
        help='Management Cluster name or ID')
    parser.add_argument(
        '--mgmt-org-id',
        type=str,
        required=True,
        help='OCM Org ID where Management Cluster is located')
    parser.add_argument(
        '--workers',
        type=str,
        required=True,
        default='3',
        help='Number of workers for the hosted cluster (min: 3). If list (comma separated), iteration over the list until reach number of clusters')
    parser.add_argument(
        '--ocm-url',
        type=str,
        help='OCM environment',
        default='https://api.stage.openshift.com')
    parser.add_argument(
        '--ocm-cli',
        type=str,
        help='Full path to the ocm cli binary. If not provided we will download it from GitHub')
    parser.add_argument(
        '--ocm-cli-version',
        type=str,
        help='When downloading from GitHub, release to download. (Default: latest, to download the most recent release)',
        default='latest')
    parser.add_argument(
        '--rosa-env',
        type=str,
        help='ROSA environment (prod, staging, integration)',
        default='staging')
    parser.add_argument(
        '--rosa-cli',
        type=str,
        help='Full path to the rosa cli binary. If not provided we will download it from github')
    parser.add_argument(
        '--rosa-cli-version',
        type=str,
        help='When downloading from GitHub, release to download. (Default: latest, to download the most recent release)',
        default='latest')
    parser.add_argument(
        '--rosa-init',
        dest='rosa_init',
        action='store_true',
        help='Execute `rosa init` command to configure AWS account')
    parser.add_argument(
        '--add-cluster-load',
        action='store_true',
        help='Execute e2e script after hosted cluster is installed to load it')
    parser.add_argument(
        '--cluster-load-duration',
        type=str,
        default='4h',
        help='CHURN_DURATION parameter used on the e2e script')
    parser.add_argument(
        '--cluster-load-jobs-per-worker',
        type=int,
        default=10,
        help='Optimus number of job iterations per worker. Workload will scale it to the number of workers')
    parser.add_argument(
        '--cluster-load-job-variation',
        type=int,
        default=0,
        help='Percentage of variation of jobs to execute. Job iterations will be a number from jobs_per_worker * workers * (-X%% to +X%%)')
    parser.add_argument(
        '--workers-wait-time',
        type=int,
        default=60,
        help="Waiting time in minutes for the workers to be Ready after cluster installation.. If 0, do not wait. Default: 60 minutes")
    parser.add_argument(
        '--terraform-cli',
        type=str,
        help='Full path to the terraform cli binary.')
    parser.add_argument(
        '--terraform-retry',
        type=int,
        default=5,
        help="Number of retries when executing terraform commands")
    parser.add_argument(
        '--create-vpc',
        action='store_true',
        help='If selected, one VPC will be create for each Hosted Cluster')
    parser.add_argument(
        '--must-gather-all',
        action='store_true',
        help='If selected, collect must-gather from all cluster, if not, only collect from failed clusters')
    parser.add_argument(
        '--oidc-config-id',
        type=str,
        help='Pass a custom oidc config id to use for the oidc provider. NOTE: this is not deleted on cleanup')
    parser.add_argument(
        '--workload-type',
        type=str,
        help="Pass the workload type: cluster-density, cluster-density-v2, cluster-density-ms",
        default="cluster-density-ms"
    )
    parser.add_argument(
        '--kube-burner-version',
        type=str,
        help= 'Kube-burner version, if none provided defaults to 1.5 ',
        default='1.5'
    )
    parser.add_argument(
        '--e2e-git-details',
        type=str,
        help= 'Supply the e2e-benchmarking Git URL',
        default="https://github.com/cloud-bulldozer/e2e-benchmarking.git"
    )
    parser.add_argument(
        '--git-branch',
        type=str,
        help='Specify a desired branch of the corresponding git',
        default='master'
    )
<<<<<<< HEAD
    
    parser.add_argument(
        '--worker-labelling',
        type=str,
        help = 'Runs kube-burner workload on specific nodes'
    )
=======
>>>>>>> 4b456d3c

# Delete following parameter and code when default security group wont be used
    parser.add_argument(
        '--manually-cleanup-secgroups',
        action='store_true',
        help='If selected, delete security groups before deleting the VPC')
    parser.add_argument(
        '--wait-before-cleanup',
        type=int,
        default=0,
        help="Number of minutes to wait before cleanup clusters")

    global args
    args = parser.parse_args()

    logger = logging.getLogger()
    logger.setLevel(args.log_level.upper())
    log_format = logging.Formatter(
        '%(asctime)s.%(msecs)03d %(levelname)s %(module)s - %(funcName)s: %(message)s', datefmt='%Y-%m-%d %H:%M:%S')
    consolelog = logging.StreamHandler()
    consolelog.setFormatter(log_format)
    logger.addHandler(consolelog)
    if args.log_file is not None:
        logging.info('Logging to file: %s' % args.log_file)
        common._create_path(os.path.dirname(args.log_file))
        logfile = logging.FileHandler(args.log_file)
        logfile.setFormatter(log_format)
        logger.addHandler(logfile)
        logging.info('Logging to file: %s' % args.log_file)
    else:
        logging.info('Logging to console')

    if args.add_cluster_load and args.workers_wait_time == 0:
        parser.error("Workers wait time > 0 expected when --add-cluster-load is used")

    # global uuid to assign for the group of clusters created. each cluster will have its own cluster-id
    my_uuid = args.uuid
    if my_uuid is None:
        my_uuid = str(uuid.uuid4())
    logging.info('Test running with UUID: %s' % my_uuid)

    my_path = args.path
    if my_path is None:
        my_path = '/tmp/' + my_uuid
    logging.info('Using %s as working directory' % (my_path))
    common._create_path(my_path)

    try:
        logging.debug('Saving test UUID to the working directory')
        uuid_file = open(my_path + '/uuid', 'x')
        uuid_file.write(my_uuid)
        uuid_file.close()
    except Exception as err:
        logging.debug('Cannot write file %s/uuid' % my_path)
        logging.error(err)
        exit(1)

    es = common._connect_to_es(args.es_url, args.es_insecure) if args.es_url is not None else None

    logging.debug('Validating --workers %s parameter' % args.workers)
    pattern = re.compile(r"^(\d+)(,\s*\d+)*$")
    if args.workers.isdigit() and int(args.workers) % 3 != 0:
        logging.error("Invalid value for parameter  \"--workers %s\". If digit, it must be divisible by 3" % args.workers)
        exit(1)
    elif bool(pattern.match(args.workers)):
        for num in args.workers.split(","):
            if int(num) < 3 or int(num) % 3 != 0:
                logging.error("Invalid value for parameter \"--workers %s\". Value %s must be divisible by 3" % (args.workers, num))
                exit(1)
    logging.info("Workers parameter \"--workers %s\" validated" % args.workers)

    if os.path.exists(args.aws_account_file):
        logging.info('AWS account file found. Loading account information')
        aws_config = configparser.RawConfigParser()
        aws_config.read(args.aws_account_file)
        if len(aws_config.sections()) == 1:
            profile = aws_config.sections()[0]
        else:
            if not args.aws_profile:
                parser.error("Multiple profiles detected on AWS credentials file but no --aws-profile parameter")
            else:
                if args.aws_profile not in aws_config.sections():
                    parser.error("profile %s especified as --aws-profile not found on AWS credentials file %s" % (args.aws_profile, args.aws_account_file))
                else:
                    profile = args.aws_profile
        if 'aws_access_key_id' not in aws_config[profile] or 'aws_secret_access_key' not in aws_config[profile]:
            parser.error("Missing keys for profile on AWS credentials file")
        else:
            logging.info('AWS configuration verified for profile %s on file %s' % (profile, args.aws_account_file))
            os.environ['AWS_PROFILE'] = profile
            os.environ['AWS_REGION'] = args.aws_region
            os.environ["AWS_ACCESS_KEY_ID"] = aws_config[profile]['aws_access_key_id']
            os.environ["AWS_SECRET_ACCESS_KEY"] = aws_config[profile]['aws_secret_access_key']
    else:
        logging.error('AWS Account configuration file not found at %s' % args.aws_account_file)
        exit(1)

    cluster_name_seed = common._generate_cluster_name_seed(args.cluster_name_seed)

    try:
        logging.debug('Saving cluster name seed %s to the working directory' % cluster_name_seed)
        seed_file = open(my_path + '/cluster_name_seed', 'x')
        seed_file.write(cluster_name_seed)
        seed_file.close()
    except Exception as err:
        logging.debug('Cannot write file %s/cluster_name_seed' % my_path)
        logging.error(err)
        exit(1)

    terraform_cmnd = ""
    if args.create_vpc:
        if args.terraform_cli is None:
            parser.error("--terraform-cli is required when using --create-vpc")
        else:
            os.mkdir(my_path + "/terraform")
            shutil.copyfile(sys.path[0] + "/terraform/setup-vpcs.tf", my_path + "/terraform/setup-vpcs.tf")
            terraform_cmnd = _verify_terraform(args.terraform_cli, my_path + "/terraform")

    ocm_cmnd, rosa_cmnd = _verify_cmnds(args.ocm_cli, args.rosa_cli, my_path, args.ocm_cli_version, args.rosa_cli_version)

    logging.info('Attempting to log in OCM using `ocm login`')
    ocm_login_command = [ocm_cmnd, "login", "--url=" + args.ocm_url, "--token=" + args.ocm_token]
    logging.debug(ocm_login_command)
    ocm_login_process = subprocess.Popen(ocm_login_command, stdout=subprocess.PIPE, stderr=subprocess.PIPE)
    ocm_login_stdout, ocm_login_stderr = ocm_login_process.communicate()
    if ocm_login_process.returncode != 0:
        logging.error('%s unable to execute `ocm login`' % ocm_cmnd)
        logging.error(ocm_login_stderr.strip().decode("utf-8"))
        exit(1)
    else:
        logging.info('`ocm login` execution OK')
        logging.debug(ocm_login_stdout.strip().decode("utf-8"))

    logging.info('Attempting to log in OCM using `rosa login`')
    rosa_login_command = [rosa_cmnd, "login", "--token", args.ocm_token, '--env', args.rosa_env]
    logging.debug(rosa_login_command)
    rosa_login_process = subprocess.Popen(rosa_login_command, stdout=subprocess.PIPE, stderr=subprocess.PIPE)
    rosa_login_stdout, rosa_login_stderr = rosa_login_process.communicate()
    if rosa_login_process.returncode != 0:
        logging.error('%s unable to execute `rosa login`' % rosa_cmnd)
        logging.error(rosa_login_stderr.strip().decode("utf-8"))
        exit(1)
    else:
        logging.info('`rosa login` execution OK')
        logging.debug(rosa_login_stdout.strip().decode("utf-8"))

    if args.rosa_init:
        logging.info('Executing `rosa init` command to configure AWS account')
        rosa_init_command = [rosa_cmnd, "init", "--token", args.ocm_token, "--env", args.rosa_env]
        logging.debug(rosa_init_command)
        rosa_init_process = subprocess.Popen(rosa_init_command, stdout=subprocess.PIPE, stderr=subprocess.PIPE)
        rosa_init_stdout, rosa_init_stderr = rosa_init_process.communicate()
        if rosa_init_process.returncode != 0:
            logging.error('%s unable to execute `rosa init`' % rosa_cmnd)
            logging.error(rosa_init_stderr.strip().decode("utf-8"))
            exit(1)
        else:
            logging.info('`rosa init` execution OK')
            logging.debug(rosa_init_stdout.strip().decode("utf-8"))

    if args.oidc_config_id:
        oidc_config_id = args.oidc_config_id
        oidc_cleanup = False
        if not _verify_oidc_config_id(oidc_config_id, rosa_cmnd, my_path):
            logging.error('Provided oidc-config-id %s is not found in ROSA account. Exiting...' % oidc_config_id)
            exit(1)
    else:
        oidc_config_id = _gen_oidc_config_id(rosa_cmnd, cluster_name_seed, my_path)
        oidc_cleanup = True

    # Get connected to management cluster
    logging.info("Getting information of %s management cluster on %s organization" % (args.mgmt_cluster, args.mgmt_org_id))
    mgmt_metadata = _get_mgmt_cluster_info(ocm_cmnd, args.mgmt_cluster, args.mgmt_org_id, args.aws_region, es, args.es_index, args.es_index_retry, my_uuid, args.cluster_count)
    mgmt_metadata['provision_shard'] = _get_provision_shard(ocm_cmnd, args.mgmt_cluster, args.aws_region)
    mgmt_kubeconfig_path = _download_kubeconfig(ocm_cmnd, mgmt_metadata['cluster_id'], my_path, "mgmt") if 'cluster_id' in mgmt_metadata else ""
    access_to_mgmt_cluster = True if mgmt_kubeconfig_path != "" else False
    logging.debug('Management Cluster information for %s:' % mgmt_metadata['cluster_name'])
    logging.debug('             Custer ID:   %s' % mgmt_metadata['cluster_id'])
    logging.debug('             Base Domain: %s' % mgmt_metadata['base_domain'])
    logging.debug('             AWS Zone:    %s' % mgmt_metadata['aws_region'])
    logging.debug('             Access:      %s' % str(access_to_mgmt_cluster))

    # Get connected to service cluster
    logging.info("Getting information of %s service cluster on %s organization" % (args.service_cluster, args.mgmt_org_id))
    sc_metadata = _get_mgmt_cluster_info(ocm_cmnd, args.service_cluster, args.mgmt_org_id, args.aws_region, None, args.es_index, args.es_index_retry, my_uuid, args.cluster_count)
    sc_kubeconfig_path = _download_kubeconfig(ocm_cmnd, sc_metadata['cluster_id'], my_path, "service") if 'cluster_id' in sc_metadata else ""
    access_to_service_cluster = True if sc_kubeconfig_path != "" else False

    if args.create_vpc:
        vpcs = _create_vpcs(terraform_cmnd, args.terraform_retry, my_path, cluster_name_seed, args.cluster_count, args.aws_region)
        if not vpcs:
            logging.error("Failed to create AWS VPCs, destroying them and exiting...")
            _destroy_vpcs(terraform_cmnd, args.terraform_retry, my_path, args.aws_region, vpcs)
            exit(1)

    # launch watcher thread to report status
    logging.info('Launching watcher thread')
    global force_terminate
    force_terminate = False
    all_clusters_installed = threading.Condition()
    watcher = threading.Thread(target=_watcher, args=(rosa_cmnd, my_path, cluster_name_seed, args.cluster_count, args.watcher_delay, my_uuid, all_clusters_installed, args.add_cluster_load))
    signal.signal(signal.SIGINT, set_force_terminate)
    watcher.daemon = True
    watcher.start()
    logging.info('Attempting to start %d clusters with %d batch size' % (args.cluster_count, args.batch_size))
    cluster_thread_list = []
    batch_count = 0
    loop_counter = 0
    try:
        while (loop_counter < args.cluster_count):
            create_cluster = False
            if args.batch_size != 0:
                if args.delay_between_batch is None:
                    # We add 2 to the batch size. 1 for the main thread and 1 for the watcher
                    while (args.batch_size + 2) <= threading.active_count():
                        # Wait for thread count to drop before creating another
                        time.sleep(1)
                    loop_counter += 1
                    create_cluster = True
                elif batch_count >= args.batch_size:
                    time.sleep(args.delay_between_batch)
                    batch_count = 0
                else:
                    batch_count += 1
                    loop_counter += 1
                    create_cluster = True
            else:
                loop_counter += 1
                create_cluster = True
            if create_cluster:
                logging.debug('Starting Cluster thread %d' % (loop_counter + 1))
                pattern = re.compile(r"^(\d+)(,\s*\d+)*$")
                if args.workers.isdigit():
                    workers = int(args.workers)
                else:
                    workers = int(args.workers.split(",")[(loop_counter - 1) % len(args.workers.split(","))])
                if args.add_cluster_load:
                    low_jobs = max(0, int((args.cluster_load_jobs_per_worker * workers) - (float(args.cluster_load_job_variation) * float(args.cluster_load_jobs_per_worker * workers) / 100)))
                    high_jobs = int((args.cluster_load_jobs_per_worker * workers) + (float(args.cluster_load_job_variation) * float(args.cluster_load_jobs_per_worker * workers) / 100))
                    jobs = random.randint(low_jobs, high_jobs)
                    logging.debug("Selected jobs: %d" % jobs)
                else:
                    jobs = 0
                vpc_info = ""
                if args.create_vpc:
                    vpc_info = vpcs[(loop_counter - 1)]
                    logging.debug("Creating cluster on VPC %s, with subnets: %s" % (vpc_info[0], vpc_info[1]))
                try:
<<<<<<< HEAD
                    thread = threading.Thread(target=_build_cluster, args=(ocm_cmnd, rosa_cmnd, cluster_name_seed, args.must_gather_all, args.mgmt_cluster, mgmt_metadata['provision_shard'], args.create_vpc, vpc_info, args.workers_wait_time, args.add_cluster_load, args.cluster_load_duration, jobs, workers, my_path, my_uuid, loop_counter, es, args.es_url, args.es_index, args.es_index_retry, mgmt_kubeconfig_path, sc_kubeconfig_path, all_clusters_installed, args.service_cluster, oidc_config_id, args.workload_type, args.kube_burner_version, args.e2e_git_details, args.git_branch, worker_label))
=======
                    thread = threading.Thread(target=_build_cluster, args=(ocm_cmnd, rosa_cmnd, cluster_name_seed, args.must_gather_all, args.mgmt_cluster, mgmt_metadata['provision_shard'], args.create_vpc, vpc_info, args.workers_wait_time, args.add_cluster_load, args.cluster_load_duration, jobs, workers, my_path, my_uuid, loop_counter, es, args.es_url, args.es_index, args.es_index_retry, mgmt_kubeconfig_path, sc_kubeconfig_path, all_clusters_installed, args.service_cluster, oidc_config_id, args.workload_type, args.kube_burner_version, args.e2e_git_details, args.git_branch))
>>>>>>> 4b456d3c
                except Exception as err:
                    logging.error(err)
                cluster_thread_list.append(thread)
                thread.start()
                logging.debug('Number of alive threads %d' % threading.active_count())

    except Exception as err:
        logging.error(err)
        logging.error('Thread creation failed')

    logging.info('All clusters (%d) requested. Waiting for installations to finish' % len(cluster_thread_list))
    watcher.join()

    # Wait for active threads to finish
    logging.info('Waiting for  all threads (%d) to finish' % len(cluster_thread_list))
    for t in cluster_thread_list:
        try:
            t.join()
        except RuntimeError as err:
            if 'cannot join current thread' in err.args[0]:
                # catchs main thread
                continue
            else:
                raise

    if access_to_mgmt_cluster:
        logging.info('Collect must-gather from Management Cluster %s' % mgmt_metadata['cluster_name'])
        _get_mgmt_cluster_must_gather(mgmt_kubeconfig_path, my_path)

    if access_to_service_cluster:
        logging.info('Collect must-gather from Service Cluster %s' % sc_metadata['cluster_name'])
        _get_mgmt_cluster_must_gather(sc_kubeconfig_path, my_path)

    if args.cleanup_clusters:
        logging.info("Waiting %d minutes before starting the deleting process" % args.wait_before_cleanup)
        time.sleep(args.wait_before_cleanup * 60)
        logging.info('Attempting to delete all hosted clusters with seed %s' % (cluster_name_seed))
        delete_cluster_thread_list = []
        cmd = [rosa_cmnd, "list", "clusters", "-o", "json"]
        logging.debug(cmd)
        process = subprocess.Popen(cmd, stdout=subprocess.PIPE, stderr=subprocess.PIPE, universal_newlines=True, preexec_fn=disable_signals)
        stdout, stderr = process.communicate()
        try:
            clusters = json.loads(stdout)
        except ValueError as err:
            logging.error("Failed to get clusters list: %s" % err)
            logging.error(stdout)
            logging.error(stderr)
            clusters = {}
        for cluster in clusters:
            if 'name' in cluster and cluster_name_seed in cluster['name']:
                logging.debug('Starting cluster cleanup %s' % cluster['name'])
                try:
                    thread = threading.Thread(target=_cleanup_cluster, args=(rosa_cmnd, cluster['name'], args.mgmt_cluster, my_path, my_uuid, es, args.es_index, args.es_index_retry))
                except Exception as err:
                    logging.error('Thread creation failed')
                    logging.error(err)
                delete_cluster_thread_list.append(thread)
                thread.start()
                logging.debug('Number of alive threads %d' % threading.active_count())
                if args.delay_between_cleanup != 0:
                    logging.info('Waiting %d seconds for deleting the next cluster' % args.delay_between_cleanup)
                    time.sleep(args.delay_between_cleanup)
        # Wait for active threads to finish
        logging.info('All clusters (%d) requested to be deleted. Waiting for them to finish' % len(delete_cluster_thread_list))
        for t in delete_cluster_thread_list:
            try:
                t.join()
            except RuntimeError as err:
                if 'cannot join current thread' in err.args[0]:
                    # catchs main thread
                    continue
                else:
                    raise

        if oidc_cleanup:
            delete_oidc_cmd = [rosa_cmnd, 'delete', 'oidc-config', '--oidc-config-id', oidc_config_id, '-m', 'auto', '-y']
            delete_oidc_process = subprocess.Popen(delete_oidc_cmd, stdout=subprocess.PIPE, stderr=subprocess.PIPE)
            delete_oidc_stdout, delete_oidc_stderr = delete_oidc_process.communicate()
            if delete_oidc_process.returncode != 0:
                logging.error('Deletion of OIDC ID %s failed. Manual Cleanup Required' % oidc_config_id)
                logging.error(delete_oidc_stderr.strip().decode("utf-8"))

        if args.create_vpc:
            # Hard code to a single destroy vpc retry so we do not endlessly retry when clusters fail to uninstall
            destroy_result = _destroy_vpcs(terraform_cmnd, 1, my_path, args.aws_region, vpcs)
            if destroy_result == 1:
                logging.error("Failed to destroy all VPCs, please manually delete them")

    if args.cleanup:
        logging.info('Cleaning working directory %s' % my_path)
        shutil.rmtree(my_path)

    stuck_clusters = [rosa_cmnd, 'list', 'clusters', '-o', 'json']
    stuck_process = subprocess.Popen(stuck_clusters, stdout=subprocess.PIPE, stderr=subprocess.PIPE)
    stuck_stdout, stuck_stderr = stuck_process.communicate()

# Last, output test result
    logging.info('************************************************************************')
    logging.info('********* Summary for test %s *********' % (my_uuid))
    logging.info('************************************************************************')
    logging.info('Requested Clusters for test %s: %d' % (my_uuid, args.cluster_count))
    logging.info('Batches size: %s' % (str(args.batch_size)))
    logging.info('Delay between batches: %s' % (str(args.delay_between_batch)))
    logging.info('Cluster Name Seed: %s' % (cluster_name_seed))
    if stuck_process.returncode != 0:
        logging.error('Could not validate if any clusters were stuck')
    else:
        for cluster_exists in json.loads(stuck_stdout):
            if cluster_name_seed in cluster_exists["name"]:
                logging.info('%s still exists' % cluster_exists["name"])


if __name__ == '__main__':
    sys.exit(main())<|MERGE_RESOLUTION|>--- conflicted
+++ resolved
@@ -570,11 +570,7 @@
     return 0
 
 
-<<<<<<< HEAD
 def _build_cluster(ocm_cmnd, rosa_cmnd, cluster_name_seed, must_gather_all, mgmt_cluster_name, provision_shard, create_vpc, vpc_info, wait_time, cluster_load, load_duration, job_iterations, worker_nodes, my_path, my_uuid, my_inc, es, es_url, index, index_retry, mgmt_kubeconfig, sc_kubeconfig, all_clusters_installed, svc_cluster_name, oidc_config_id, workload_type, kube_burner_version, e2e_git_details, git_branch, worker_label):
-=======
-def _build_cluster(ocm_cmnd, rosa_cmnd, cluster_name_seed, must_gather_all, mgmt_cluster_name, provision_shard, create_vpc, vpc_info, wait_time, cluster_load, load_duration, job_iterations, worker_nodes, my_path, my_uuid, my_inc, es, es_url, index, index_retry, mgmt_kubeconfig, sc_kubeconfig, all_clusters_installed, svc_cluster_name, oidc_config_id, workload_type, kube_burner_version, e2e_git_details, git_branch):
->>>>>>> 4b456d3c
     # pass that dir as the cwd to subproccess
     cluster_path = my_path + "/" + cluster_name_seed + "-" + str(my_inc).zfill(4)
     os.mkdir(cluster_path)
@@ -670,11 +666,7 @@
             logging.info('Waiting for all clusters to be installed to start e2e-benchmarking execution on %s' % cluster_name)
             all_clusters_installed.wait()
         logging.info('Executing e2e-benchmarking to add load on the cluster %s with %s nodes during %s with %d iterations' % (cluster_name, str(worker_nodes), load_duration, job_iterations))
-<<<<<<< HEAD
         _cluster_load(kubeconfig, cluster_path, cluster_name, mgmt_cluster_name, svc_cluster_name, load_duration, job_iterations, es_url, mgmt_kubeconfig, workload_type, kube_burner_version, e2e_git_details, git_branch, worker_label)
-=======
-        _cluster_load(kubeconfig, cluster_path, cluster_name, mgmt_cluster_name, svc_cluster_name, load_duration, job_iterations, es_url, mgmt_kubeconfig, workload_type, kube_burner_version, e2e_git_details, git_branch)
->>>>>>> 4b456d3c
         logging.info('Finished execution of e2e-benchmarking workload on %s' % cluster_name)
     if must_gather_all or process.returncode != 0:
         random_sleep = random.randint(60, 300)
@@ -750,11 +742,7 @@
     return ready_nodes
 
 
-<<<<<<< HEAD
 def _cluster_load(kubeconfig, my_path, hosted_cluster_name, mgmt_cluster_name, svc_cluster_name, load_duration, jobs, es_url, mgmt_kubeconfig, workload_type, kube_burner_version, e2e_git_details, git_branch, worker_label):
-=======
-def _cluster_load(kubeconfig, my_path, hosted_cluster_name, mgmt_cluster_name, svc_cluster_name, load_duration, jobs, es_url, mgmt_kubeconfig, workload_type, kube_burner_version, e2e_git_details, git_branch):
->>>>>>> 4b456d3c
     load_env = os.environ.copy()
     load_env["KUBECONFIG"] = kubeconfig
     load_env["MC_KUBECONFIG"] = mgmt_kubeconfig
@@ -1185,16 +1173,12 @@
         type=str,
         help='Specify a desired branch of the corresponding git',
         default='master'
-    )
-<<<<<<< HEAD
-    
+    )    
     parser.add_argument(
         '--worker-labelling',
         type=str,
         help = 'Runs kube-burner workload on specific nodes'
     )
-=======
->>>>>>> 4b456d3c
 
 # Delete following parameter and code when default security group wont be used
     parser.add_argument(
@@ -1443,11 +1427,7 @@
                     vpc_info = vpcs[(loop_counter - 1)]
                     logging.debug("Creating cluster on VPC %s, with subnets: %s" % (vpc_info[0], vpc_info[1]))
                 try:
-<<<<<<< HEAD
                     thread = threading.Thread(target=_build_cluster, args=(ocm_cmnd, rosa_cmnd, cluster_name_seed, args.must_gather_all, args.mgmt_cluster, mgmt_metadata['provision_shard'], args.create_vpc, vpc_info, args.workers_wait_time, args.add_cluster_load, args.cluster_load_duration, jobs, workers, my_path, my_uuid, loop_counter, es, args.es_url, args.es_index, args.es_index_retry, mgmt_kubeconfig_path, sc_kubeconfig_path, all_clusters_installed, args.service_cluster, oidc_config_id, args.workload_type, args.kube_burner_version, args.e2e_git_details, args.git_branch, worker_label))
-=======
-                    thread = threading.Thread(target=_build_cluster, args=(ocm_cmnd, rosa_cmnd, cluster_name_seed, args.must_gather_all, args.mgmt_cluster, mgmt_metadata['provision_shard'], args.create_vpc, vpc_info, args.workers_wait_time, args.add_cluster_load, args.cluster_load_duration, jobs, workers, my_path, my_uuid, loop_counter, es, args.es_url, args.es_index, args.es_index_retry, mgmt_kubeconfig_path, sc_kubeconfig_path, all_clusters_installed, args.service_cluster, oidc_config_id, args.workload_type, args.kube_burner_version, args.e2e_git_details, args.git_branch))
->>>>>>> 4b456d3c
                 except Exception as err:
                     logging.error(err)
                 cluster_thread_list.append(thread)
