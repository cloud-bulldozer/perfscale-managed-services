--- conflicted
+++ resolved
@@ -907,12 +907,8 @@
 def _cluster_load(kubeconfig, my_path, hosted_cluster_name, mgmt_cluster_name, svc_cluster_name, load_duration, jobs, es_url, mgmt_kubeconfig, sc_kubeconfig, workload_type, kube_burner_version, e2e_git_details, git_branch):
     load_env = os.environ.copy()
     load_env["KUBECONFIG"] = kubeconfig
-<<<<<<< HEAD
-    load_env["MC_KUBECONFIG"] = mgmt_kubeconfig
-    load_env["SC_KUBECONFIG"] = sc_kubeconfig
-=======
     load_env["MC_KUBECONFIG"] = mgmt_kubeconfig if mgmt_kubeconfig else ""
->>>>>>> 9cf915da
+    load_env["SC_KUBECONFIG"] = sc_kubeconfig if sc_kubeconfig else ""
     logging.info('Cloning e2e-benchmarking repo %s', )
     Repo.clone_from(e2e_git_details, my_path + '/e2e-benchmarking', branch=git_branch)
     url = "https://github.com/cloud-bulldozer/kube-burner/releases/download/v" + kube_burner_version + "/kube-burner-" + kube_burner_version + "-Linux-x86_64.tar.gz"
