--- conflicted
+++ resolved
@@ -619,11 +619,7 @@
     return 0
 
 
-<<<<<<< HEAD
-def _build_cluster(ocm_cmnd, rosa_cmnd, cluster_name_seed, must_gather_all, mgmt_cluster_name, provision_shard, create_vpc, vpc_info, wait_time, cluster_load, load_duration, job_iterations, worker_nodes, my_path, my_uuid, my_inc, es, es_url, index, index_retry, mgmt_kubeconfig, sc_kubeconfig, all_clusters_installed, svc_cluster_name, oidc_config_id, workload_type, kube_burner_version, e2e_git_details, git_branch, worker_label):
-=======
-def _build_cluster(ocm_cmnd, rosa_cmnd, cluster_name_seed, must_gather_all, mgmt_cluster_name, provision_shard, create_vpc, vpc_info, wait_time, cluster_load, load_duration, job_iterations, worker_nodes, my_path, my_uuid, my_inc, es, es_url, index, index_retry, mgmt_kubeconfig, sc_kubeconfig, all_clusters_installed, svc_cluster_name, oidc_config_id, workload_type, kube_burner_version, e2e_git_details, git_branch, operator_roles_prefix):
->>>>>>> 9d5d9a52
+def _build_cluster(ocm_cmnd, rosa_cmnd, cluster_name_seed, must_gather_all, mgmt_cluster_name, provision_shard, create_vpc, vpc_info, wait_time, cluster_load, load_duration, job_iterations, worker_nodes, my_path, my_uuid, my_inc, es, es_url, index, index_retry, mgmt_kubeconfig, sc_kubeconfig, all_clusters_installed, svc_cluster_name, oidc_config_id, workload_type, kube_burner_version, e2e_git_details, git_branch, operator_roles_prefix, worker_label):
     # pass that dir as the cwd to subproccess
     cluster_path = my_path + "/" + cluster_name_seed + "-" + str(my_inc).zfill(4)
     os.mkdir(cluster_path)
@@ -1247,17 +1243,12 @@
         '--git-branch',
         type=str,
         help='Specify a desired branch of the corresponding git',
-<<<<<<< HEAD
-        default='master'
-    )    
+        default='master')    
     parser.add_argument(
         '--worker-labelling',
         type=str,
         help = 'Runs kube-burner workload on specific nodes'
     )
-=======
-        default='master')
->>>>>>> 9d5d9a52
 
 # Delete following parameter and code when default security group wont be used
     parser.add_argument(
@@ -1513,11 +1504,7 @@
                     vpc_info = vpcs[(loop_counter - 1) % len(vpcs)]
                     logging.debug("Creating cluster on VPC %s, with subnets: %s" % (vpc_info[0], vpc_info[1]))
                 try:
-<<<<<<< HEAD
-                    thread = threading.Thread(target=_build_cluster, args=(ocm_cmnd, rosa_cmnd, cluster_name_seed, args.must_gather_all, args.mgmt_cluster, mgmt_metadata['provision_shard'], args.create_vpc, vpc_info, args.workers_wait_time, args.add_cluster_load, args.cluster_load_duration, jobs, workers, my_path, my_uuid, loop_counter, es, args.es_url, args.es_index, args.es_index_retry, mgmt_kubeconfig_path, sc_kubeconfig_path, all_clusters_installed, args.service_cluster, oidc_config_id, args.workload_type, args.kube_burner_version, args.e2e_git_details, args.git_branch, args.worker_label))
-=======
-                    thread = threading.Thread(target=_build_cluster, args=(ocm_cmnd, rosa_cmnd, cluster_name_seed, args.must_gather_all, args.mgmt_cluster, mgmt_metadata['provision_shard'], args.create_vpc, vpc_info, args.workers_wait_time, args.add_cluster_load, args.cluster_load_duration, jobs, workers, my_path, my_uuid, loop_counter, es, args.es_url, args.es_index, args.es_index_retry, mgmt_kubeconfig_path, sc_kubeconfig_path, all_clusters_installed, args.service_cluster, oidc_config_id, args.workload_type, args.kube_burner_version, args.e2e_git_details, args.git_branch, operator_roles_prefix))
->>>>>>> 9d5d9a52
+                    thread = threading.Thread(target=_build_cluster, args=(ocm_cmnd, rosa_cmnd, cluster_name_seed, args.must_gather_all, args.mgmt_cluster, mgmt_metadata['provision_shard'], args.create_vpc, vpc_info, args.workers_wait_time, args.add_cluster_load, args.cluster_load_duration, jobs, workers, my_path, my_uuid, loop_counter, es, args.es_url, args.es_index, args.es_index_retry, mgmt_kubeconfig_path, sc_kubeconfig_path, all_clusters_installed, args.service_cluster, oidc_config_id, args.workload_type, args.kube_burner_version, args.e2e_git_details, args.git_branch, operator_roles_prefix, args.worker_label))
                 except Exception as err:
                     logging.error(err)
                 cluster_thread_list.append(thread)
